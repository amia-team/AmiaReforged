﻿using AmiaReforged.PwEngine.Systems.Crafting;
using Anvil.API;
using Anvil.API.Events;
using Anvil.Services;
using NLog;
using NWN.Core;


namespace AmiaReforged.Classes.GeneralFeats;

[ServiceBinding(typeof(GeneralFeatHandler))]
public class GeneralFeatHandler
{
    private static readonly Logger Log = LogManager.GetCurrentClassLogger();

    public GeneralFeatHandler()
    {
<<<<<<< HEAD
        NwModule.Instance.OnClientEnter += RemoveMonkeyGrip;
=======
        NwModule.Instance.OnLoadCharacterFinish += RemoveMonkeyGrip;
>>>>>>> f735aa2b
    }
    
    /// <summary>
    /// Relogging apparently loses the changed creature size
    /// </summary>
<<<<<<< HEAD
    private void RemoveMonkeyGrip(ModuleEvents.OnClientEnter obj)
=======
    private void RemoveMonkeyGrip(OnLoadCharacterFinish obj)
>>>>>>> f735aa2b
    {
        if (obj.Player.LoginCreature is not {} loginCreature) return;
        
        MonkeyGrip mg = new(loginCreature);

        if (!mg.IsLoggedInMonkeyGripped()) return;
        
        mg.UnequipOffhand();
        mg.RemoveMgPenalty();
    }

    [ScriptHandler(scriptName: "monkey_grip")]
    public void OnMonkeyGrip(CallInfo info)
    {
        NwCreature? gameCharacter = info.ObjectSelf as NwCreature;
        if (gameCharacter is null)
        {
            Log.Info("Could not convert object self to NWCreature");
            return;
        }

        NwItem? mainHand = gameCharacter.GetItemInSlot(InventorySlot.RightHand);

        if (mainHand == null) return;

        bool isCasterWeapon = NWScript.GetLocalInt(mainHand, CasterWeaponForge.LocalIntCasterWeapon) == NWScript.TRUE;

        if (isCasterWeapon)
        {
            NWScript.SendMessageToPC(gameCharacter, "You cannot monkey grip a caster weapon!");
            return;
        }

        MonkeyGrip mg = new(gameCharacter);
        mg.ChangeSize();
    }
}<|MERGE_RESOLUTION|>--- conflicted
+++ resolved
@@ -15,21 +15,13 @@
 
     public GeneralFeatHandler()
     {
-<<<<<<< HEAD
         NwModule.Instance.OnClientEnter += RemoveMonkeyGrip;
-=======
-        NwModule.Instance.OnLoadCharacterFinish += RemoveMonkeyGrip;
->>>>>>> f735aa2b
-    }
     
     /// <summary>
     /// Relogging apparently loses the changed creature size
     /// </summary>
-<<<<<<< HEAD
+
     private void RemoveMonkeyGrip(ModuleEvents.OnClientEnter obj)
-=======
-    private void RemoveMonkeyGrip(OnLoadCharacterFinish obj)
->>>>>>> f735aa2b
     {
         if (obj.Player.LoginCreature is not {} loginCreature) return;
         
