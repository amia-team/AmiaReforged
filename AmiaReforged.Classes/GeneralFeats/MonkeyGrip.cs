﻿using System.Reflection.PortableExecutable;
using Anvil.API;
using NLog;
using NLog.Fluent;
using NWN.Core;
using NWN.Core.NWNX;

namespace AmiaReforged.Classes.GeneralFeats;

public class MonkeyGrip(NwCreature creature)
{
    private const int MonkeyGripVisualEffect = 2527;
    private const string LocalIntBaseSize = "base_size";
    private const string PcKeyTag = "ds_pckey";

    public void ChangeSize()
    {
        int baseSize = GetBaseSize();

        bool shouldApplyMg = creature.Size == (CreatureSize)baseSize;

        CreatureSize targetSize = shouldApplyMg ? (CreatureSize)Math.Clamp(baseSize + 1, 0, 5) : (CreatureSize)baseSize;

        creature.Size = targetSize;

        if (shouldApplyMg)
        {
            ApplyMgPenalty();
        }
        else
        {
<<<<<<< HEAD
            player.Size = (CreatureSize)baseSize;
            NwItem? offhand = player.GetItemInSlot(InventorySlot.LeftHand);
            NwItem? mainhand = player.GetItemInSlot(InventorySlot.RightHand);
            if (mainhand != null)
            {
                int weaponSize = (int)mainhand.BaseItem.WeaponSize;
                int creatureSize = (int)player.Size;
                if (offhand is not null)
                {
                    player.ActionUnequipItem(offhand);
                    NWScript.FloatingTextStringOnCreature("Monkey Grip disabled. Unequipping offhand.", player);
                }
                if (weaponSize >= (creatureSize + 2))
                {
                    player.ActionUnequipItem(mainhand);
                    NWScript.FloatingTextStringOnCreature("Monkey Grip disabled. Unequipping oversized weapon.", player);
                }
            }

=======
            UnequipOffhand();
>>>>>>> bfa1b84e
            RemoveMgPenalty();
            ApplyVisualEffect();
        }
    }

    private int GetBaseSize()
    {
        NwItem? pcKey = creature.FindItemWithTag(PcKeyTag);

        if (pcKey is null) return 0;

        int baseSize = NWScript.GetLocalInt(pcKey, LocalIntBaseSize);

        // Store the base size to the character's PC key if it has not yet been set
        if (baseSize != NWScript.CREATURE_SIZE_INVALID) return baseSize;
        
        baseSize = (int)creature.Size;
        NWScript.SetLocalInt(pcKey, LocalIntBaseSize, baseSize);

        if (creature.IsPlayerControlled(out NwPlayer? _))
        {
            NWScript.ExportSingleCharacter(creature);
        }

        return baseSize;
    }

    private void UnequipOffhand()
    {
        NwItem? offhand = creature.GetItemInSlot(InventorySlot.LeftHand);
        if (offhand is not null)
        {
            creature.ActionUnequipItem(offhand);
        }
    }

    public bool IsMonkeyGripped()
    {
        NwItem? pcKey = creature.FindItemWithTag(PcKeyTag);

        if (pcKey is null) return false;

        int baseSize = NWScript.GetLocalInt(pcKey, LocalIntBaseSize);

        // Set the int if it hasn't been set...
        if (baseSize == 0)
        {
            baseSize = (int)creature.Size;
            NWScript.SetLocalInt(pcKey, LocalIntBaseSize, baseSize);
        }

        return creature.Size != (CreatureSize)baseSize;
    }

    public void ApplyMgPenalty()
    {
        Effect? existing = creature.ActiveEffects.FirstOrDefault(effect => effect.Tag == "mg_penalty");
        if (existing is not null)
        {
            creature.RemoveEffect(existing);
        }
<<<<<<< HEAD
        
        Effect mgPenalty = Effect.AttackDecrease(1);
        // mgPenalty = Effect.LinkEffects(Effect.SkillIncrease(NwSkill.FromSkillType(Skill.Hide)!, 4), mgPenalty);
        // mgPenalty = Effect.LinkEffects(Effect.SkillIncrease(NwSkill.FromSkillType(Skill.MoveSilently)!, 4), mgPenalty);
        // mgPenalty = Effect.LinkEffects(Effect.SkillIncrease(NwSkill.FromSkillType(Skill.Spot)!, 4), mgPenalty);
        // mgPenalty = Effect.LinkEffects(Effect.SkillIncrease(NwSkill.FromSkillType(Skill.Listen)!, 4), mgPenalty);
=======

        Effect mgPenalty = Effect.AttackDecrease(2);
>>>>>>> bfa1b84e
        mgPenalty.SubType = EffectSubType.Supernatural;
        mgPenalty.Tag = "mg_penalty";

        ApplyVisualEffect();

        creature.ApplyEffect(EffectDuration.Permanent, mgPenalty);
        PlayerPlugin.UpdateCharacterSheet(creature);
    }

    private void RemoveMgPenalty()
    {
        Effect? mgPenalty = creature.ActiveEffects.FirstOrDefault(e => e.Tag == "mg_penalty");

        if (mgPenalty is null) return;
        
        creature.RemoveEffect(mgPenalty);
        PlayerPlugin.UpdateCharacterSheet(creature);
    }

    private void ApplyVisualEffect()
    {
        Effect? mgEffect = NWScript.EffectVisualEffect(MonkeyGripVisualEffect);
        
        if (mgEffect is null)
        {
            LogManager.GetCurrentClassLogger().Error("MonkeyGrip effect is null");
            return;
        }

        creature.ApplyEffect(EffectDuration.Instant, mgEffect);
    }
}<|MERGE_RESOLUTION|>--- conflicted
+++ resolved
@@ -29,29 +29,7 @@
         }
         else
         {
-<<<<<<< HEAD
-            player.Size = (CreatureSize)baseSize;
-            NwItem? offhand = player.GetItemInSlot(InventorySlot.LeftHand);
-            NwItem? mainhand = player.GetItemInSlot(InventorySlot.RightHand);
-            if (mainhand != null)
-            {
-                int weaponSize = (int)mainhand.BaseItem.WeaponSize;
-                int creatureSize = (int)player.Size;
-                if (offhand is not null)
-                {
-                    player.ActionUnequipItem(offhand);
-                    NWScript.FloatingTextStringOnCreature("Monkey Grip disabled. Unequipping offhand.", player);
-                }
-                if (weaponSize >= (creatureSize + 2))
-                {
-                    player.ActionUnequipItem(mainhand);
-                    NWScript.FloatingTextStringOnCreature("Monkey Grip disabled. Unequipping oversized weapon.", player);
-                }
-            }
-
-=======
             UnequipOffhand();
->>>>>>> bfa1b84e
             RemoveMgPenalty();
             ApplyVisualEffect();
         }
@@ -113,17 +91,8 @@
         {
             creature.RemoveEffect(existing);
         }
-<<<<<<< HEAD
-        
-        Effect mgPenalty = Effect.AttackDecrease(1);
-        // mgPenalty = Effect.LinkEffects(Effect.SkillIncrease(NwSkill.FromSkillType(Skill.Hide)!, 4), mgPenalty);
-        // mgPenalty = Effect.LinkEffects(Effect.SkillIncrease(NwSkill.FromSkillType(Skill.MoveSilently)!, 4), mgPenalty);
-        // mgPenalty = Effect.LinkEffects(Effect.SkillIncrease(NwSkill.FromSkillType(Skill.Spot)!, 4), mgPenalty);
-        // mgPenalty = Effect.LinkEffects(Effect.SkillIncrease(NwSkill.FromSkillType(Skill.Listen)!, 4), mgPenalty);
-=======
 
         Effect mgPenalty = Effect.AttackDecrease(2);
->>>>>>> bfa1b84e
         mgPenalty.SubType = EffectSubType.Supernatural;
         mgPenalty.Tag = "mg_penalty";
 
